package spinnaker

import (
	"github.com/mitchellh/mapstructure"
	"github.com/sirupsen/logrus"
)

// M allows certain responses to contain untyped data (most Spinnaker interfaces)
type M map[string]interface{}

type templatedPipelineRequest struct {
	Type     string      `json:"type"`
	Config   interface{} `json:"config"`
	Template interface{} `json:"template,omitempty"`
	Plan     bool        `json:"plan"`
}

// TemplatedPipelineErrorResponse is returned when a pipeline template is invalid
type TemplatedPipelineErrorResponse struct {
	Errors  []TemplatedPipelineError `json:"errors"`
	Message string                   `json:"message"`
	Status  string                   `json:"status"`
}

// TemplatedPipelineError represents a single validation error
type TemplatedPipelineError struct {
	Location     string                   `json:"location"`
	Message      string                   `json:"message"`
	Suggestion   string                   `json:"suggestion"`
	Cause        string                   `json:"cause"`
	Severity     string                   `json:"severity"`
	Detail       map[string]string        `json:"detail"`
	NestedErrors []TemplatedPipelineError `json:"nestedErrors"`
}

// Task is a single task
type Task struct {
	Application string        `json:"application"`
	Description string        `json:"description"`
	Job         []interface{} `json:"job,omitempty"`
}

<<<<<<< HEAD
type ApplicationJob struct {
	Application map[string]interface{} `json:"application"`
	Type        string                 `json:"type"`
=======
// CreateApplicationJob create application data
type CreateApplicationJob struct {
	Application ApplicationAttributes `json:"application"`
	Type        string                `json:"type"`
>>>>>>> 27a0a2db
}

// ApplicationAttributes application attributes
type ApplicationAttributes struct {
	Email string `json:"email"`
	Name  string `json:"name"`
}

// TaskRefResponse represents a task ID URL response following a submitted
// orchestration.
type TaskRefResponse struct {
	Ref string `json:"ref"`
}

// ExecutionResponse wraps the generic response format of an orchestration
// execution.
type ExecutionResponse struct {
	ID          string              `json:"id"`
	Name        string              `json:"string"`
	Application string              `json:"application"`
	Status      string              `json:"status"`
	BuildTime   int                 `json:"buildTime"`
	StartTime   int                 `json:"startTime"`
	EndTime     int                 `json:"endTime"`
	Execution   interface{}         `json:"execution"`
	Steps       []ExecutionStep     `json:"steps"`
	Variables   []ExecutionVariable `json:"variables"`
}

// ExtractRetrofitError will attempt to find a Retrofit exception and decode
// it into a RetrofitErrorResponse. This method will fatally error if the decode
// cannot be performed successfully.
func (e ExecutionResponse) ExtractRetrofitError() *RetrofitErrorResponse {
	for _, v := range e.Variables {
		if v.Key == "exception" {
			var exception exceptionVariable
			if err := mapstructure.Decode(v.Value, &exception); err != nil {
				logrus.WithError(err).Fatal("could not decode exception struct")
			}
			return &exception.Details
		}
	}
	return nil
}

// ExecutionStep partially represents a single Orca execution step.
type ExecutionStep struct {
	ID        string `json:"id"`
	Name      string `json:"name"`
	StartTime int    `json:"startTime"`
	EndTime   int    `json:"endTime"`
	Status    string `json:"status"`
}

// ExecutionVariable represents a variable key/value pair from an execution.
type ExecutionVariable struct {
	Key   string      `json:"key"`
	Value interface{} `json:"value"`
}

type exceptionVariable struct {
	Details RetrofitErrorResponse `mapstructure:"details"`
}

// RetrofitErrorResponse represents a Retrofit error.
type RetrofitErrorResponse struct {
	Error        string   `mapstructure:"error"`
	Errors       []string `mapstructure:"errors"`
	Kind         string   `mapstructure:"kind"`
	ResponseBody string   `mapstructure:"responseBody"`
	Status       int      `mapstructure:"status"`
	URL          string   `mapstructure:"url"`
}

// PipelineConfig represents full pipeline config
type PipelineConfig struct {
	ID                   string                   `json:"id,omitempty"`
	Type                 string                   `json:"type,omitempty"`
	Name                 string                   `json:"name"`
	Application          string                   `json:"application"`
	Description          string                   `json:"description,omitempty"`
	ExecutionEngine      string                   `json:"executionEngine,omitempty"`
	Parallel             bool                     `json:"parallel"`
	LimitConcurrent      bool                     `json:"limitConcurrent"`
	KeepWaitingPipelines bool                     `json:"keepWaitingPipelines"`
	Stages               []map[string]interface{} `json:"stages,omitempty"`
	Triggers             []map[string]interface{} `json:"triggers,omitempty"`
	ExpectedArtifacts    []map[string]interface{} `json:"expectedArtifacts,omitempty"`
	Parameters           []map[string]interface{} `json:"parameterConfig,omitempty"`
	Notifications        []map[string]interface{} `json:"notifications,omitempty"`
	LastModifiedBy       string                   `json:"lastModifiedBy"`
	Config               interface{}              `json:"config,omitempty"`
	UpdateTs             string                   `json:"updateTs"`
}

// ApplicationInfo application info
type ApplicationInfo struct {
	Name string `json:"name"`
}

// PipelineLock pipeline lock
type PipelineLock struct {
	AllowUnlockUI bool   `json:"allowUnlockUi"`
	Description   string `json:"description"`
	UI            bool   `json:"ui"`
}<|MERGE_RESOLUTION|>--- conflicted
+++ resolved
@@ -40,16 +40,10 @@
 	Job         []interface{} `json:"job,omitempty"`
 }
 
-<<<<<<< HEAD
+// ApplicationJob create application data
 type ApplicationJob struct {
 	Application map[string]interface{} `json:"application"`
 	Type        string                 `json:"type"`
-=======
-// CreateApplicationJob create application data
-type CreateApplicationJob struct {
-	Application ApplicationAttributes `json:"application"`
-	Type        string                `json:"type"`
->>>>>>> 27a0a2db
 }
 
 // ApplicationAttributes application attributes
